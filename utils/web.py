#!/usr/bin/env python
# Copyright (C) 2010-2015 Cuckoo Foundation.
# This file is part of Cuckoo Sandbox - http://www.cuckoosandbox.org
# See the file 'docs/LICENSE' for copying permission.

import os
import sys
import time
import logging
import argparse
from datetime import datetime, timedelta
import zipfile

try:
    from jinja2.loaders import FileSystemLoader
    from jinja2.environment import Environment
except ImportError:
    sys.stderr.write("ERROR: Jinja2 library is missing")
    sys.exit(1)
try:
    from bottle import route, run, static_file, request
    from bottle import HTTPError, hook, response
except ImportError:
    sys.stderr.write("ERROR: Bottle library is missing")
    sys.exit(1)

logging.basicConfig()
sys.path.append(os.path.join(os.path.abspath(os.path.dirname(__file__)), ".."))

from lib.cuckoo.core.database import Database
from lib.cuckoo.common.constants import CUCKOO_ROOT
from lib.cuckoo.common.utils import store_temp_file

# Templating engine.
env = Environment()
env.loader = FileSystemLoader(os.path.join(CUCKOO_ROOT, "data", "html"))
# Global db pointer.
db = Database()

def parse_tasks(rows):
    """Parse tasks from DB and prepare them to be shown in the output table.
    @params rows: data from DB
    @return: task list
    """
    tasks = []
    if rows:
        for row in rows:
            task = {
                "id": row.id,
                "target": row.target,
                "category": row.category,
                "status": row.status,
                "added_on": row.added_on,
                "processed": False
            }

            if os.path.exists(os.path.join(CUCKOO_ROOT, "storage", "analyses", str(task["id"]), "reports", "report.html")):
                task["processed"] = True

            if row.category == "file":
                sample = db.view_sample(row.sample_id)
                task["md5"] = sample.md5

            tasks.append(task)
    return tasks

def get_pagination_limit(new_limit):
    """Defines the right pagination limit and sets cookies accordingly.
    @params new_limit: new pagination limit
    """
    default_limit = 50

    limit_cookie = request.get_cookie("pagination_limit")
    logging.info("Got cookie: {0}".format(limit_cookie))

    cookie_expires = time.mktime((datetime.now() + timedelta(days=365)).timetuple())

    if new_limit <= 0:
        if limit_cookie:
            try:
                limit = int(limit_cookie)
                logging.info("Using limit from cookie: {0}".format(limit))
                response.set_cookie("pagination_limit", str(limit), path="/", expires=cookie_expires)
            except Exception as e:
                logging.error("Cookie: {0}, exception: {1}".format(limit_cookie, e))
                limit = default_limit
        else:
            limit = default_limit
            logging.info("Using default limit: {0}".format(limit))
    else:
        limit = new_limit
        logging.info("Setting new limit: {0}".format(limit))
        response.set_cookie("pagination_limit", str(limit), path="/", expires=cookie_expires)

    return limit

@hook("after_request")
def custom_headers():
    """Set some custom headers across all HTTP responses."""
    response.headers["Server"] = "Machete Server"
    response.headers["X-Content-Type-Options"] = "nosniff"
    response.headers["X-Frame-Options"] = "DENY"
    response.headers["X-XSS-Protection"] = "1; mode=block"
    response.headers["Pragma"] = "no-cache"
    response.headers["Cache-Control"] = "no-cache"
    response.headers["Expires"] = "0"

@route("/")
def index():
    context = {}
    template = env.get_template("submit.html")
    return template.render({"context": context, "machines": [m.name for m in db.list_machines()]})

@route("/browse")
def browse():
    rows = db.list_tasks()

    tasks = parse_tasks(rows)

    template = env.get_template("browse.html")

    return template.render({"rows": tasks, "os": os})

@route("/browse/page")
@route("/browse/page/")
@route("/browse/page/<page_id:int>")
@route("/browse/page/<page_id:int>/")
@route("/browse/page/<page_id:int>/<new_limit:int>")
def browse_page(page_id=1, new_limit=-1):
    if page_id < 1:
        page_id = 1

    limit = get_pagination_limit(new_limit)

    tot_results = db.count_tasks()

<<<<<<< HEAD
     # Add 1 to tot_pages, if there's some remainder.
    tot_pages = (tot_results / limit) + ((tot_results % limit) and 1 or 0)

    # Check that the user doesn't require an impossible pagination.
=======
    # Add 1 to tot_pages if there's some remainder.
    tot_pages = (tot_results / limit) + ((tot_results % limit) and 1 or 0)

    # Check that the user doesn't require an impossible pagination
>>>>>>> 60b41dab
    if page_id > tot_pages:
        page_id = tot_pages

    offset = (page_id - 1) * limit
    rows = db.list_tasks(limit=limit, offset=offset)

    tasks = parse_tasks(rows)

    if tot_results:
        pagination_start = offset + 1
    else:
        pagination_start = 0
    pagination_end = offset + len(rows)

    pagination = {
        "start": pagination_start,
        "end": pagination_end,
        "limit": limit,
        "page_id": page_id,
        "tot_results": tot_results,
        "tot_pages": tot_pages
    }

    template = env.get_template("browse.html")

    return template.render({"rows": tasks, "os": os, "pagination": pagination})

@route("/static/<filename:path>")
def server_static(filename):
    return static_file(filename, root=os.path.join(CUCKOO_ROOT, "data", "html"))

@route("/submit", method="POST")
def submit():
    context = {}
    errors = False

    package = request.forms.get("package", "")
    options = request.forms.get("options", "")
    priority = request.forms.get("priority", 1)
    timeout = request.forms.get("timeout", 0)
    machine = request.forms.get("machine", "")
    memory = request.forms.get("memory", "")
    data = request.files.file

    try:
        priority = int(priority)
    except ValueError:
        context["error_toggle"] = True
        context["error_priority"] = "Needs to be a number"
        errors = True

    if not data:
        context["error_toggle"] = True
        context["error_file"] = "Mandatory"
        errors = True

    if errors:
        template = env.get_template("submit.html")
        return template.render({"timeout": timeout,
                                "priority": priority,
                                "options": options,
                                "package": package,
                                "context": context,
                                "machine": machine,
                                "memory": memory})

    temp_file_path = store_temp_file(data.file.read(), data.filename)

    task_id = db.add_path(file_path=temp_file_path,
                          timeout=timeout,
                          priority=priority,
                          options=options,
                          package=package,
                          machine=machine,
                          memory=memory)

    if task_id:
        template = env.get_template("success.html")
        return template.render({"taskid": task_id, "submitfile": data.filename.decode("utf-8")})
    else:
        template = env.get_template("error.html")
        return template.render({"error": "The server encountered an internal error while submitting {0}".format(data.filename.decode("utf-8"))})

@route("/view/<task_id>/download")
def downlaod_report(task_id):
    if not task_id.isdigit():
        return HTTPError(code=404, output="The specified ID is invalid")

    report_path = os.path.join(CUCKOO_ROOT, "storage", "analyses", task_id, "reports", "report.html")

    if not os.path.exists(report_path):
        return HTTPError(code=404, output="Report not found")

    response.content_type = "text/html"
    response.set_header("Content-Disposition", "attachment; filename=cuckoo_task_{0}.html".format(task_id))

    return open(report_path, "rb").read()

@route("/view/<task_id>")
def view(task_id):
    if not task_id.isdigit():
        return HTTPError(code=404, output="The specified ID is invalid")

    report_path = os.path.join(CUCKOO_ROOT, "storage", "analyses", task_id, "reports", "report.html")

    if not os.path.exists(report_path):
        return HTTPError(code=404, output="Report not found")

    return open(report_path, "rb").read().replace("<!-- BOTTLEREMOVEME", "").replace("BOTTLEREMOVEME --!>", "")

@route("/pcap/<task_id>")
def get_pcap(task_id):
    if not task_id.isdigit():
        return HTTPError(code=404, output="The specified ID is invalid")

    pcap_path = os.path.join(CUCKOO_ROOT, "storage", "analyses", task_id, "dump.pcap")

    if not os.path.exists(pcap_path):
        return HTTPError(code=404, output="PCAP not found")

    response.content_type = "application/vnd.tcpdump.pcap"
    response.set_header("Content-Disposition", "attachment; filename=cuckoo_task_{0}.pcap".format(task_id))

    return open(pcap_path, "rb").read()

@route("/files/<task_id>")
def get_files(task_id):
    if not task_id.isdigit():
        return HTTPError(code=404, output="The specified ID is invalid")

    files_path = os.path.join(CUCKOO_ROOT, "storage", "analyses", task_id, "files")
    zip_file = os.path.join(CUCKOO_ROOT, "storage", "analyses", task_id, "files.zip")
        
    with zipfile.ZipFile(zip_file, "w", compression=zipfile.ZIP_DEFLATED) as archive:
        root_len = len(os.path.abspath(files_path))
        for root, dirs, files in os.walk(files_path):
            archive_root = os.path.abspath(root)[root_len:]
            for f in files:
                fullpath = os.path.join(root, f)
                archive_name = os.path.join(archive_root, f)
                archive.write(fullpath, archive_name, zipfile.ZIP_DEFLATED)

    if not os.path.exists(files_path):
        return HTTPError(code=404, output="Files not found")

    response.content_type = "application/zip"
    response.set_header("Content-Disposition", "attachment; filename=cuckoo_task_%s(not_encrypted).zip" % (task_id))
    return open(zip_file, "rb").read()

if __name__ == "__main__":
    parser = argparse.ArgumentParser()
    parser.add_argument("-H", "--host", help="Host to bind the web server on", default="0.0.0.0", action="store", required=False)
    parser.add_argument("-p", "--port", help="Port to bind the web server on", default=8080, action="store", required=False)
    args = parser.parse_args()

    run(host=args.host, port=args.port, reloader=True)<|MERGE_RESOLUTION|>--- conflicted
+++ resolved
@@ -134,17 +134,10 @@
 
     tot_results = db.count_tasks()
 
-<<<<<<< HEAD
-     # Add 1 to tot_pages, if there's some remainder.
-    tot_pages = (tot_results / limit) + ((tot_results % limit) and 1 or 0)
-
-    # Check that the user doesn't require an impossible pagination.
-=======
     # Add 1 to tot_pages if there's some remainder.
     tot_pages = (tot_results / limit) + ((tot_results % limit) and 1 or 0)
 
     # Check that the user doesn't require an impossible pagination
->>>>>>> 60b41dab
     if page_id > tot_pages:
         page_id = tot_pages
 
@@ -277,7 +270,7 @@
 
     files_path = os.path.join(CUCKOO_ROOT, "storage", "analyses", task_id, "files")
     zip_file = os.path.join(CUCKOO_ROOT, "storage", "analyses", task_id, "files.zip")
-        
+
     with zipfile.ZipFile(zip_file, "w", compression=zipfile.ZIP_DEFLATED) as archive:
         root_len = len(os.path.abspath(files_path))
         for root, dirs, files in os.walk(files_path):
