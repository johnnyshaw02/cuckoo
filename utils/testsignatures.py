#!/usr/bin/env python
# Copyright (C) 2010-2012 Cuckoo Sandbox Developers.
# This file is part of Cuckoo Sandbox - http://www.cuckoosandbox.org
# See the file 'docs/LICENSE' for copying permission.

import os
import sys
import logging

logging.basicConfig()

sys.path.append("..")

from lib.cuckoo.common.constants import CUCKOO_ROOT
from lib.cuckoo.core.processor import Processor

if CUCKOO_ROOT == "." or not os.path.exists(CUCKOO_ROOT):
    print("ERROR: you need to specify a valid absolute root directory in lib/cuckoo/common/constant$
else:
    results = Processor(sys.argv[1]).run()

<<<<<<< HEAD
    if "signatures" in results:
        for signature in results["signatures"]:
            print("%s matched:" % signature["name"])
            print("\tDescription: %s" % signature["description"])
            print("\tSeverity: %d" % signature["severity"])
=======
if "signatures" in results:
    for signature in results["signatures"]:
        print("%s matched:" % signature["name"])
        print("\tDescription: %s" % signature["description"])
        print("\tSeverity: %d" % signature["severity"])
else:
    print("No signatures in results.")
>>>>>>> f2744fa7
<|MERGE_RESOLUTION|>--- conflicted
+++ resolved
@@ -19,18 +19,8 @@
 else:
     results = Processor(sys.argv[1]).run()
 
-<<<<<<< HEAD
     if "signatures" in results:
         for signature in results["signatures"]:
             print("%s matched:" % signature["name"])
             print("\tDescription: %s" % signature["description"])
-            print("\tSeverity: %d" % signature["severity"])
-=======
-if "signatures" in results:
-    for signature in results["signatures"]:
-        print("%s matched:" % signature["name"])
-        print("\tDescription: %s" % signature["description"])
-        print("\tSeverity: %d" % signature["severity"])
-else:
-    print("No signatures in results.")
->>>>>>> f2744fa7
+            print("\tSeverity: %d" % signature["severity"])