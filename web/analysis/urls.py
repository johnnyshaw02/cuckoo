--- conflicted
+++ resolved
@@ -18,20 +18,11 @@
     url(r"^pending/$", views.pending),
     url(r"^(?P<task_id>\d+)/pcapstream/(?P<conntuple>[.,\w]+)/$", views.pcapstream),
     url(r"^moloch"
-<<<<<<< HEAD
         r"/(?P<ip>[\d\.]+)?/(?P<host>[a-zA-Z0-9-_\.]+)?"
         r"/(?P<src_ip>[a-zA-Z0-9\.]+)?/(?P<src_port>\d+|None)?"
         r"/(?P<dst_ip>[a-zA-Z0-9\.]+)?/(?P<dst_port>\d+|None)?"
         r"/(?P<sid>\d+)?",
         views.moloch),
-]
-=======
-        "/(?P<ip>[\d\.]+)?/(?P<host>[a-zA-Z0-9-\.]+)?"
-        "/(?P<src_ip>[a-zA-Z0-9\.]+)?/(?P<src_port>\d+|None)?"
-        "/(?P<dst_ip>[a-zA-Z0-9\.]+)?/(?P<dst_port>\d+|None)?"
-        "/(?P<sid>\d+)?",
-        "analysis.views.moloch"),
-    url(r"^(?P<task_id>\d+)/export/$", "analysis.views.export_analysis"),
-    url(r"^import/$", "analysis.views.import_analysis"),
-)
->>>>>>> 7296d164
+    url(r"^(?P<task_id>\d+)/export/$", views.export_analysis),
+    url(r"^import/$", views.import_analysis),
+]