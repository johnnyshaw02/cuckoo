--- conflicted
+++ resolved
@@ -291,29 +291,14 @@
         @param label: virtual machine name.
         @raise CuckooMachineError: if unable to start virtual machine.
         """
-<<<<<<< HEAD
         log.debug("Starting machine %s", label)
-        
-=======
-        log.debug("Staring machine %s", label)
-
->>>>>>> 1c31686d
+
         if self._status(label) == self.RUNNING:
             raise CuckooMachineError("Trying to start an already started machine {0}".format(label))
 
         # Get current snapshot.
         conn = self._connect()
-<<<<<<< HEAD
-
-        try:
-            snapshots = self.vms[label].snapshotListNames(flags=0)
-            has_current = self.vms[label].hasCurrentSnapshot(flags=0)
-        except libvirt.libvirtError as e:
-            self._disconnect(conn)
-            raise CuckooMachineError("Unable to get snapshot info for virtual machine {0}: {1}".format(label, e))
-=======
         snap = self._get_snapshot(label)
->>>>>>> 1c31686d
 
         vm_info = self.db.view_machine_by_label(label)
         if vm_info.snapshot and vm_info.snapshot in snapshots:
