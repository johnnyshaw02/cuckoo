--- conflicted
+++ resolved
@@ -537,12 +537,9 @@
             "pipe-pid": "1",
             "trigger": trigger or "",
             "sample-pid": self.pid,
-<<<<<<< HEAD
-            "sample-tid": self.tid,        }
-=======
             "sample-tid": self.tid,        
         }
->>>>>>> 301c7dd2
+
 
         for key, value in lines.items():
             os.write(fd, "%s=%s\n" % (key, value))
