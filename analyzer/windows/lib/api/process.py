# Copyright (C) 2010-2013 Claudio Guarnieri.
# Copyright (C) 2014-2016 Cuckoo Foundation.
# This file is part of Cuckoo Sandbox - http://www.cuckoosandbox.org
# See the file 'docs/LICENSE' for copying permission.

import os
import logging
import random
import subprocess
import tempfile
import _winreg
import traceback

from ctypes import byref, c_ulong, create_string_buffer, c_int, sizeof
from ctypes import c_uint, c_wchar_p, create_unicode_buffer
from shutil import copy

from lib.common.constants import SHUTDOWN_MUTEX
from lib.common.defines import KERNEL32, NTDLL, SYSTEM_INFO, STILL_ACTIVE
from lib.common.defines import THREAD_ALL_ACCESS, PROCESS_ALL_ACCESS
from lib.common.defines import STARTUPINFO, PROCESS_INFORMATION
from lib.common.defines import CREATE_NEW_CONSOLE
from lib.common.errors import get_error_string
from lib.common.exceptions import CuckooError
from lib.common.results import upload_to_host
from lib.common.rand import random_string

log = logging.getLogger(__name__)

def subprocess_checkcall(args, env=None):
    return subprocess.check_call(
        args, stdin=subprocess.PIPE, stdout=subprocess.PIPE,
        stderr=subprocess.PIPE, env=env,
    )

def subprocess_checkoutput(args, env=None):
    return subprocess.check_output(
        args, stdin=subprocess.PIPE, stderr=subprocess.PIPE, env=env,
    )

class Process(object):
    """Windows process."""
    first_process = True
    config = None

    # Keeps track of the dump memory index for a particular process as in
    # theory, and will be useful later, we may want to dump one process
    # multiple times.
    dumpmem = {}

    def __init__(self, pid=None, tid=None, process_name=None):
        """
        @param pid: process identifier.
        @param tid: thread identifier.
        @param process_name: process name.
        """
        self.pid = pid
        self.tid = tid
        self.process_name = process_name

    @staticmethod
    def set_config(config):
        """Sets the analyzer configuration once."""
        Process.config = config

    def get_system_info(self):
        """Get system information."""
        self.system_info = SYSTEM_INFO()
        KERNEL32.GetSystemInfo(byref(self.system_info))

    def open_process(self):
        """Open a process handle."""
        return KERNEL32.OpenProcess(PROCESS_ALL_ACCESS, False, self.pid)

    def open_thread(self):
        """Open a thread handle."""
        return KERNEL32.OpenThread(THREAD_ALL_ACCESS, False, self.tid)

    def exit_code(self):
        """Get process exit code.
        @return: exit code value.
        """
        process_handle = self.open_process()

        exit_code = c_ulong(0)
        KERNEL32.GetExitCodeProcess(process_handle, byref(exit_code))
        KERNEL32.CloseHandle(process_handle)

        return exit_code.value

    def get_filepath(self):
        """Get process image file path.
        @return: decoded file path.
        """
        process_handle = self.open_process()

        NT_SUCCESS = lambda val: val >= 0

        pbi = create_string_buffer(200)
        size = c_int()

        # Set return value to signed 32bit integer.
        NTDLL.NtQueryInformationProcess.restype = c_int

        ret = NTDLL.NtQueryInformationProcess(process_handle,
                                              27,
                                              byref(pbi),
                                              sizeof(pbi),
                                              byref(size))

        KERNEL32.CloseHandle(process_handle)

        if NT_SUCCESS(ret) and size.value > 8:
            try:
                fbuf = pbi.raw[8:]
                fbuf = fbuf[:fbuf.find("\x00\x00")+1]
                return fbuf.decode("utf16", errors="ignore")
            except:
                return ""

        return ""

    def is_alive(self):
        """Process is alive?
        @return: process status.
        """
        return self.exit_code() == STILL_ACTIVE

    def get_parent_pid(self):
        """Get the Parent Process ID."""
        process_handle = self.open_process()

        NT_SUCCESS = lambda val: val >= 0

        pbi = (c_int * 6)()
        size = c_int()

        # Set return value to signed 32bit integer.
        NTDLL.NtQueryInformationProcess.restype = c_int

        ret = NTDLL.NtQueryInformationProcess(process_handle,
                                              0,
                                              byref(pbi),
                                              sizeof(pbi),
                                              byref(size))

        KERNEL32.CloseHandle(process_handle)

        if NT_SUCCESS(ret) and size.value == sizeof(pbi):
            return pbi[5]

        return None

    def shortpath(self, path):
        """Returns the shortpath for a file.

        As Python 2.7 does not support passing along unicode strings in
        subprocess.Popen() and alike this will have to do. See also:
        http://stackoverflow.com/questions/2595448/unicode-filename-to-python-subprocess-call
        """
        KERNEL32.GetShortPathNameW.restype = c_uint
        KERNEL32.GetShortPathNameW.argtypes = c_wchar_p, c_wchar_p, c_uint

        buf = create_unicode_buffer(0x8000)
        KERNEL32.GetShortPathNameW(path, buf, len(buf))
        return buf.value

    def _encode_args(self, args):
        """Convert a list of arguments to a string that can be passed along
        on the command-line.
        @param args: list of arguments
        @return: the command-line equivalent
        """
        ret = []
        for line in args:
            if " " in line:
                ret.append('"%s"' % line)
            else:
                ret.append(line)
        return " ".join(ret)

    def is32bit(self, pid=None, process_name=None, path=None):
        """Is a PE file 32-bit or does a process identifier belong to a
        32-bit process.
        @param pid: process identifier.
        @param process_name: process name.
        @param path: path to a PE file.
        @return: boolean or exception.
        """
        count = (pid is None) + (process_name is None) + (path is None)
        if count != 2:
            raise CuckooError("Invalid usage of is32bit, only one identifier "
                              "should be specified")

        is32bit_exe = os.path.join("bin", "is32bit.exe")

        if pid:
            args = [is32bit_exe, "-p", "%s" % pid]
        elif process_name:
            args = [is32bit_exe, "-n", process_name]

        # If we're running a 32-bit Python in a 64-bit Windows system and the
        # path points to System32, then we hardcode it as being a 64-bit
        # binary. (To be fair, a 64-bit Python on 64-bit Windows would also
        # make the System32 binary 64-bit).
        elif os.path.isdir("C:\\Windows\\Sysnative") and \
                path.lower().startswith("c:\\windows\\system32"):
            return False
        else:
            args = [is32bit_exe, "-f", self.shortpath(path)]

        try:
            bitsize = int(subprocess_checkoutput(args))
        except subprocess.CalledProcessError as e:
            raise CuckooError("Error returned by is32bit: %s" % e)

        return bitsize == 32

<<<<<<< HEAD
    def execute(self, path, args=None, dll=None, free=False, curdir=None,
                source=None, mode=None, maximize=False, env=None,
                trigger=None):
=======
    def is64bit(self):
        aReg = _winreg.ConnectRegistry(None, _winreg.HKEY_LOCAL_MACHINE)
        try:
            hKey = _winreg.OpenKey(aReg, r'SOFTWARE\Wow6432Node')
            hKey.Close()
            return True
        except:
            return False

    def execute(self, path, args=None, dll=None, free=False, kernel_analysis=False, curdir=None,
                source=None, mode=None, maximize=False, env=None):
>>>>>>> 748556c2
        """Execute sample process.
        @param path: sample path.
        @param args: process args.
        @param dll: dll path.
        @param free: do not inject our monitor.
        @param kernel_analysis: performs analysis with zer0m0n driver
        @param curdir: current working directory.
        @param source: process identifier or process name which will
                       become the parent process for the new process.
        @param mode: monitor mode - which functions to instrument.
        @param maximize: whether the GUI should be maximized.
        @param env: environment variables.
        @param trigger: trigger to indicate analysis start
        @return: operation status.
        """
        if not os.access(path, os.X_OK):
            log.error("Unable to access file at path \"%s\", "
                      "execution aborted", path)
            return False
        
        is32bit = self.is32bit(path=path)
        #is32bit = not self.is64bit()

        if not dll:
            if is32bit:
                dll = "monitor-x86.dll"
            else:
                dll = "monitor-x64.dll"

        dllpath = os.path.abspath(os.path.join("bin", dll))

        if not os.path.exists(dllpath):
            log.warning("No valid DLL specified to be injected, "
                        "injection aborted.")
            return False

        if source:
            if isinstance(source, (int, long)) or source.isdigit():
                inject_is32bit = self.is32bit(pid=int(source))
            else:
                inject_is32bit = self.is32bit(process_name=source)
        else:
            inject_is32bit = is32bit

        if inject_is32bit:
            driver_path = "zer0m0n-x86.sys"
            inject_exe = os.path.join("bin", "inject-x86.exe")
        else:
            driver_path = "zer0m0n-x64.sys"
            inject_exe = os.path.join("bin", "inject-x64.exe")

        argv = [
            inject_exe,
            "--app", self.shortpath(path),
            "--only-start",
        ]

        if args:
            argv += ["--args", self._encode_args(args)]

        if curdir:
            argv += ["--curdir", self.shortpath(curdir)]

        if source:
            if isinstance(source, (int, long)) or source.isdigit():
                argv += ["--from", "%s" % source]
            else:
                argv += ["--from-process", source]

        if maximize:
            argv += ["--maximize"]

        # Start the target program using guest account
        if "guest" in self.config.options:
            guest_user = "n00b"
            guest_pass = "Pa$$w0rd"
            argv += [ "--as-user", guest_user ]
            argv += [ "--as-password", guest_pass]
            target_file = None

            if args:
                for arg in args:
                    # The args could contain the DLL sample path if the host program is rundll32.exe
                    if ".dll" in arg:
                        dll_path = arg.split(".dll")[0]
                        dll_path += ".dll"
                        target_file = dll_path
            else:
                target_file = path

            # Change the permission of the sample file so the guest user can execute
            if guest_user:
                log.info("Changing file '%s' permission to run as user '%s'", target_file, guest_user)
                os.system("c:\windows\\system32\\icacls.exe %s /grant \"%s:F\"" % (target_file, guest_user))
            
        # Start the driver immediately before we execute the sample
        # Even though in suspended mode, we might miss some events
        if kernel_analysis:
            log.warning("kernel analysis!")
            sys_file = os.path.join("bin", driver_path)
            exe_file = os.path.join("bin", "logs_dispatcher.exe")
            if not sys_file or not exe_file or not os.path.exists(sys_file) or not os.path.exists(exe_file):
                log.warning("No valid zer0m0n files to be used, analysis aborted")
                return False

            # Automate the driver installation process
            # Driver files and logs client must be ready in cuckoo "data/monitor/latest/" path
            exe_name = random_string(6)
            service_name = random_string(6)
            driver_name = random_string(6)

            inf_data = '[Version]\r\nSignature = "$Windows NT$"\r\nClass = "ActivityMonitor"\r\nClassGuid = {b86dff51-a31e-4bac-b3cf-e8cfe75c9fc2}\r\nProvider= %Prov%\r\nCatalogFile = %DriverName%.cat\r\n[DestinationDirs]\r\nDefaultDestDir = 12\r\nMiniFilter.DriverFiles = 12\r\n[DefaultInstall]\r\nOptionDesc = %ServiceDescription%\r\nCopyFiles = MiniFilter.DriverFiles\r\n[DefaultInstall.Services]\r\nAddService = %ServiceName%,,MiniFilter.Service\r\n[DefaultUninstall]\r\nDelFiles = MiniFilter.DriverFiles\r\n[DefaultUninstall.Services]\r\nDelService = %ServiceName%,0x200\r\n[MiniFilter.Service]\r\nDisplayName= %ServiceName%\r\nDescription= %ServiceDescription%\r\nServiceBinary= %12%\\%DriverName%.sys\r\nDependencies = "FltMgr"\r\nServiceType = 2\r\nStartType = 3\r\nErrorControl = 1\r\nLoadOrderGroup = "FSFilter Activity Monitor"\r\nAddReg = MiniFilter.AddRegistry\r\n[MiniFilter.AddRegistry]\r\nHKR,,"DebugFlags",0x00010001 ,0x0\r\nHKR,"Instances","DefaultInstance",0x00000000,%DefaultInstance%\r\nHKR,"Instances\\"%Instance1.Name%,"Altitude",0x00000000,%Instance1.Altitude%\r\nHKR,"Instances\\"%Instance1.Name%,"Flags",0x00010001,%Instance1.Flags%\r\n[MiniFilter.DriverFiles]\r\n%DriverName%.sys\r\n[SourceDisksFiles]\r\n' + driver_name + '.sys = 1,,\r\n[SourceDisksNames]\r\n1 = %DiskId1%,,,\r\n[Strings]\r\n' + 'Prov = "' + random_string(
                8) + '"\r\nServiceDescription = "' + random_string(
                12) + '"\r\nServiceName = "' + service_name + '"\r\nDriverName = "' + driver_name + '"\r\nDiskId1 = "' + service_name + ' Device Installation Disk"\r\nDefaultInstance = "' + service_name + ' Instance"\r\nInstance1.Name = "' + service_name + ' Instance"\r\nInstance1.Altitude = "370050"\r\nInstance1.Flags = 0x0'

            new_inf = os.path.join("bin", "{0}.inf".format(service_name))
            new_sys = os.path.join("bin", "{0}.sys".format(driver_name))
            copy(sys_file, new_sys)
            new_exe = os.path.join("bin", "{0}.exe".format(exe_name))
            copy(exe_file, new_exe)
            log.info("[+] Driver name : "+new_sys)
            log.info("[+] Inf name : "+new_inf)
            log.info("[+] Application name : "+new_exe)
            log.info("[+] Service : "+service_name)

            fh = open(new_inf,"w")
            fh.write(inf_data)
            fh.close()

            if not is32bit:
                wow64 = c_ulong(0)
                KERNEL32.Wow64DisableWow64FsRedirection(byref(wow64))

            os.system('cmd /c "rundll32 setupapi.dll, InstallHinfSection DefaultInstall 132 ' + new_inf + '"')
            os.system("net start " + service_name)

            startup_info = STARTUPINFO()
            startup_info._cb = sizeof(startup_info)
            process_info = PROCESS_INFORMATION()
            creation_flags = CREATE_NEW_CONSOLE
            # Start log_dispatcher.exe
            ldp = KERNEL32.CreateProcessA(new_exe,
                                          None,
                                          None,
                                          None,
                                          None,
                                          creation_flags,
                                          None,
                                          os.getenv("TEMP"),
                                          byref(startup_info),
                                          byref(process_info))

            if not ldp:
                log.error("Failed starting " + exe_name + ".exe.")
                return False

        try:
            log.info("[DEBUG] HERE: %r", argv)
            output = subprocess_checkoutput(argv, env)
            self.pid, self.tid = map(int, output.split())
        except Exception:
            log.error("Failed to execute process from path %r with "
                      "arguments %r (Error: %s)", path, argv,
                      get_error_string(KERNEL32.GetLastError()))
            return False

        argv = [
            inject_exe,
            "--resume-thread",
            "--pid", "%s" % self.pid,
            "--tid", "%s" % self.tid,
        ]

        if free or kernel_analysis:
            argv += ["--free"]
        else:
<<<<<<< HEAD
            argv += [
                "--apc",
                "--dll", dllpath,
                "--config", self.drop_config(mode=mode, trigger=trigger),
            ]
=======
            argv += ["--apc", "--dll", dllpath]

        # Needs the arguments before resuming the thread
        # Note: It must be placed after --only-start argument
        if kernel_analysis:
            argv += ["--kernel_analysis"]
            cuckoo_path = os.getcwd()
            argv += ["--cuckoo_path", unicode(cuckoo_path)]

        argv += ["--config", self.drop_config(mode=mode, trigger=trigger)]
>>>>>>> 748556c2

        try:
            log.info("[DEBUG] THERE: %r", argv)
            subprocess_checkoutput(argv, env)
        except Exception:
            log.error("Failed to execute process from path %r with "
                      "arguments %r (Error: %s)", path, argv,
                      get_error_string(KERNEL32.GetLastError()))
            return False

        log.info("Successfully executed process from path %r with "
                 "arguments %r and pid %d", path, args or "", self.pid)
        return True

    def terminate(self):
        """Terminate process.
        @return: operation status.
        """
        process_handle = self.open_process()

        ret = KERNEL32.TerminateProcess(process_handle, 1)
        KERNEL32.CloseHandle(process_handle)

        if ret:
            log.info("Successfully terminated process with pid %d.", self.pid)
            return True
        else:
            log.error("Failed to terminate process with pid %d.", self.pid)
            return False

    def inject(self, dll=None, apc=False, track=True, mode=None):
        """Inject our monitor into the specified process.
        @param dll: Cuckoo DLL path.
        @param apc: Use APC injection.
        @param track: Track this process in the analyzer.
        @param mode: Monitor mode - which functions to instrument.
        """
        if not self.pid and not self.process_name:
            log.warning("No valid pid or process name specified, "
                        "injection aborted.")
            return False

        # Only check whether the process is still alive when it's identified
        # by a process identifier. Not when it's identified by a process name.
        if not self.process_name and not self.is_alive():
            log.warning("The process with pid %s is not alive, "
                        "injection aborted", self.pid)
            return False

        if self.process_name:
            is32bit = self.is32bit(process_name=self.process_name)
        elif self.pid:
            is32bit = self.is32bit(pid=self.pid)

        if not dll:
            if is32bit:
                dll = "monitor-x86.dll"
            else:
                dll = "monitor-x64.dll"

        dllpath = os.path.abspath(os.path.join("bin", dll))
        if not os.path.exists(dllpath):
            log.warning("No valid DLL specified to be injected in process "
                        "with pid %s / process name %s, injection aborted.",
                        self.pid, self.process_name)
            return False

        if is32bit:
            inject_exe = os.path.join("bin", "inject-x86.exe")
        else:
            inject_exe = os.path.join("bin", "inject-x64.exe")

        args = [
            inject_exe,
            "--dll", dllpath,
            "--config", self.drop_config(track=track, mode=mode),
        ]

        if self.pid:
            args += ["--pid", "%s" % self.pid]
        elif self.process_name:
            args += ["--process-name", self.process_name]

        if apc:
            args += ["--apc", "--tid", "%s" % self.tid]
        else:
            args += ["--crt"]

        try:
            subprocess_checkcall(args)
        except Exception:
            log.error("Failed to inject %s-bit process with pid %s and "
                      "process name %s", 32 if is32bit else 64, self.pid,
                      self.process_name)
            return False

        return True

    def drop_config(self, track=True, mode=None, trigger=None):
        """Helper function to drop the configuration for a new process."""
        fd, config_path = tempfile.mkstemp()

        # The first time we come up with a random startup-time.
        if Process.first_process:
            # This adds 1 up to 30 times of 20 minutes to the startup
            # time of the process, therefore bypassing anti-vm checks
            # which check whether the VM has only been up for <10 minutes.
            Process.startup_time = random.randint(1, 30) * 20 * 60 * 1000

        lines = {
            "pipe": self.config.pipe,
            "logpipe": self.config.logpipe,
            "analyzer": os.getcwd(),
            "first-process": "1" if Process.first_process else "0",
            "startup-time": Process.startup_time,
            "shutdown-mutex": SHUTDOWN_MUTEX,
            "force-sleepskip": self.config.options.get("force-sleepskip", "0"),
            "track": "1" if track else "0",
            "mode": mode or "",
            "disguise": self.config.options.get("disguise", "0"),
            "pipe-pid": "1",
            "trigger": trigger or "",
<<<<<<< HEAD
=======
            "sample-pid": self.pid,
            "sample-tid": self.tid,
>>>>>>> 748556c2
        }

        for key, value in lines.items():
            os.write(fd, "%s=%s\n" % (key, value))

        os.close(fd)
        Process.first_process = False
        return config_path

    def dump_memory(self, addr=None, length=None):
        """Dump process memory, optionally target only a certain memory range.
        @return: operation status.
        """
        if not self.pid:
            log.warning("No valid pid specified, memory dump aborted")
            return False

        if not self.is_alive():
            log.warning("The process with pid %d is not alive, memory "
                        "dump aborted", self.pid)
            return False

        if self.is32bit(pid=self.pid):
            inject_exe = os.path.join("bin", "inject-x86.exe")
        else:
            inject_exe = os.path.join("bin", "inject-x64.exe")

        # Take the memory dump.
        dump_path = tempfile.mktemp()

        try:
            args = [
                inject_exe,
                "--pid", "%s" % self.pid,
                "--dump", dump_path,
            ]

            # Restrict to a certain memory block.
            if addr and length:
                args += [
                    "--dump-block",
                    "0x%x" % addr,
                    "%s" % length,
                ]

            subprocess_checkcall(args)
        except subprocess.CalledProcessError:
            log.error("Failed to dump memory of %d-bit process with pid %d.",
                      32 if self.is32bit(pid=self.pid) else 64, self.pid)
            return

        # Calculate the next index and send the process memory dump over to
        # the host. Keep in mind that one process may have multiple process
        # memory dumps in the future.
        idx = self.dumpmem[self.pid] = self.dumpmem.get(self.pid, 0) + 1

        if addr and length:
            file_name = os.path.join(
                "memory", "block-%s-0x%x-%s.dmp" % (self.pid, addr, idx)
            )
        else:
            file_name = os.path.join("memory", "%s-%s.dmp" % (self.pid, idx))

        upload_to_host(dump_path, file_name)
        os.unlink(dump_path)

        log.info("Memory dump of process with pid %d completed", self.pid)
        return True

    # The dump_memory_block functionality has been integrated with the
    # dump_memory function, this alias is just for backwards compatibility.
    dump_memory_block = dump_memory<|MERGE_RESOLUTION|>--- conflicted
+++ resolved
@@ -216,11 +216,6 @@
 
         return bitsize == 32
 
-<<<<<<< HEAD
-    def execute(self, path, args=None, dll=None, free=False, curdir=None,
-                source=None, mode=None, maximize=False, env=None,
-                trigger=None):
-=======
     def is64bit(self):
         aReg = _winreg.ConnectRegistry(None, _winreg.HKEY_LOCAL_MACHINE)
         try:
@@ -231,8 +226,8 @@
             return False
 
     def execute(self, path, args=None, dll=None, free=False, kernel_analysis=False, curdir=None,
-                source=None, mode=None, maximize=False, env=None):
->>>>>>> 748556c2
+                source=None, mode=None, maximize=False, env=None,
+                trigger=None):
         """Execute sample process.
         @param path: sample path.
         @param args: process args.
@@ -409,13 +404,6 @@
         if free or kernel_analysis:
             argv += ["--free"]
         else:
-<<<<<<< HEAD
-            argv += [
-                "--apc",
-                "--dll", dllpath,
-                "--config", self.drop_config(mode=mode, trigger=trigger),
-            ]
-=======
             argv += ["--apc", "--dll", dllpath]
 
         # Needs the arguments before resuming the thread
@@ -426,7 +414,6 @@
             argv += ["--cuckoo_path", unicode(cuckoo_path)]
 
         argv += ["--config", self.drop_config(mode=mode, trigger=trigger)]
->>>>>>> 748556c2
 
         try:
             log.info("[DEBUG] THERE: %r", argv)
@@ -549,11 +536,8 @@
             "disguise": self.config.options.get("disguise", "0"),
             "pipe-pid": "1",
             "trigger": trigger or "",
-<<<<<<< HEAD
-=======
             "sample-pid": self.pid,
-            "sample-tid": self.tid,
->>>>>>> 748556c2
+            "sample-tid": self.tid,        
         }
 
         for key, value in lines.items():
